apiVersion: skaffold/v2beta9
kind: Config
build:
  local:
    useBuildkit: true
  artifacts:
    - image: rode
      context: ./
deploy:
  helm:
    releases:
      - name: rode
        chartPath: rode/rode
        version: 0.0.5
        remote: true
        wait: true
        artifactOverrides:
          image: rode
        imageStrategy:
          helm: {}
profiles:
  - name: local
    activation:
      - kubeContext: docker-for-desktop
      - kubeContext: docker-desktop
    portForward:
    - resourceType: service
      resourceName: rode
      namespace: default 
      port: 50051
      localPort: 50051
    - resourceType: service
      resourceName: rode
      namespace: default
      port: 50052
      localPort: 50052
    - resourceType: service
      resourceName: grafeas-server
      namespace: default 
      port: 8080
      localPort: 8080
<<<<<<< HEAD
=======
    - resourceType: service
      resourceName: grpc-swagger
      namespace: default
      port: 8080
      localPort: 8081
>>>>>>> fd79402a
    patches:
      - op: add
        path: /deploy/helm/releases/0/namespace
        value: default
      - op: add
        path: /deploy/helm/releases/0/overrides
        value: 
          debug: true
          grafeas-elasticsearch:
            grafeas:
              elasticsearch:
                username: "test1234"
                password: "test1234"
            elasticsearch:
              antiAffinity: "soft"
              esJavaOpts: "-Xmx128m -Xms128m"
              resources:
                requests:
                  cpu: "100m"
                  memory: "512M"
                limits:
                  cpu: "1000m"
                  memory: "512M"
              volumeClaimTemplate:
                accessModes: ["ReadWriteOnce"]
                resources:
                  requests:
                    storage: 10M
      - op: add
        path: /build/artifacts/1
        value:
          image: grpc-swagger
          context: ./tools/grpc-swagger
      - op: add
        path: /deploy/helm/releases/1
        value:
          name: grpc-swagger
          chartPath: tools/grpc-swagger/chart
          artifactOverrides:
            image.name: grpc-swagger
  - name: demo
    patches:
      - op: add
        path: /deploy/helm/releases/0/namespace
        value: rode-demo
      - op: add
        path: /deploy/helm/releases/0/overrides
        value: 
          grafeas:
            enabled: false
          grafeasHost: "grafeas-server.rode-demo-grafeas.svc.cluster.local:8080"
          opaHost: "rode-opa.rode-demo.svc.cluster.local:8181"
          debug: true<|MERGE_RESOLUTION|>--- conflicted
+++ resolved
@@ -39,14 +39,6 @@
       namespace: default 
       port: 8080
       localPort: 8080
-<<<<<<< HEAD
-=======
-    - resourceType: service
-      resourceName: grpc-swagger
-      namespace: default
-      port: 8080
-      localPort: 8081
->>>>>>> fd79402a
     patches:
       - op: add
         path: /deploy/helm/releases/0/namespace

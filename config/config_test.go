--- conflicted
+++ resolved
@@ -33,17 +33,12 @@
 				Grafeas: &GrafeasConfig{
 					Host: "localhost:8080",
 				},
-<<<<<<< HEAD
 				Opa: &OpaConfig{
 					Host: "http://localhost:8181",
 				},
-				Port:  50051,
-				Debug: false,
-=======
 				GrpcPort: 50051,
 				HttpPort: 50052,
 				Debug:    false,
->>>>>>> fd79402a
 			},
 		},
 		{
@@ -78,17 +73,12 @@
 				Grafeas: &GrafeasConfig{
 					Host: "localhost:8080",
 				},
-<<<<<<< HEAD
 				Opa: &OpaConfig{
 					Host: "http://localhost:8181",
 				},
-				Port:  50051,
-				Debug: false,
-=======
 				GrpcPort: 50051,
 				HttpPort: 50052,
 				Debug:    false,
->>>>>>> fd79402a
 			},
 		},
 		{
@@ -107,7 +97,6 @@
 			expectError: true,
 		},
 		{
-<<<<<<< HEAD
 			name:  "OPA host",
 			flags: []string{"--opa-host=opa.test.na:8181"},
 			expected: &Config{
@@ -118,13 +107,18 @@
 				Grafeas: &GrafeasConfig{
 					Host: "localhost:8080",
 				},
+				Elasticsearch: &ElasticsearchConfig{
+					Host: "http://elasticsearch-master:9200",
+				},
 				Opa: &OpaConfig{
 					Host: "opa.test.na:8181",
 				},
-				Port:  50051,
-				Debug: false,
+				GrpcPort: 50051,
+				HttpPort: 50052,
+				Debug:    false,
 			},
-=======
+		},
+		{
 			name:        "Elasticsearch config missing username",
 			flags:       []string{"--elasticsearch-password=bar"},
 			expectError: true,
@@ -133,7 +127,6 @@
 			name:        "Elasticsearch missing password",
 			flags:       []string{"--elasticsearch-username=foo"},
 			expectError: true,
->>>>>>> fd79402a
 		},
 	} {
 		tc := tc

--- conflicted
+++ resolved
@@ -36,11 +36,8 @@
     - [ListPolicyVersionsResponse](#rode.v1alpha1.ListPolicyVersionsResponse)
     - [Policy](#rode.v1alpha1.Policy)
     - [PolicyEntity](#rode.v1alpha1.PolicyEntity)
-<<<<<<< HEAD
+    - [PolicyEvaluation](#rode.v1alpha1.PolicyEvaluation)
     - [PolicyGroup](#rode.v1alpha1.PolicyGroup)
-=======
-    - [PolicyEvaluation](#rode.v1alpha1.PolicyEvaluation)
->>>>>>> 78e47940
     - [UpdatePolicyRequest](#rode.v1alpha1.UpdatePolicyRequest)
     - [ValidatePolicyRequest](#rode.v1alpha1.ValidatePolicyRequest)
     - [ValidatePolicyResponse](#rode.v1alpha1.ValidatePolicyResponse)
@@ -579,36 +576,40 @@
 
 
 
-<<<<<<< HEAD
-<a name="rode.v1alpha1.PolicyGroup"></a>
-
-### PolicyGroup
-PolicyGroup is used to apply multiple policies in a single resource evaluation. It&#39;s linked to a policy via a PolicyAssignment.
-A PolicyGroup is meant to be open-ended -- it can represent an environment (e.g., dev) or
-policies around a certain compliance framework (e.g., PCI).
-=======
 <a name="rode.v1alpha1.PolicyEvaluation"></a>
 
 ### PolicyEvaluation
 PolicyEvaluation describes the result of a request to evaluate a particular resource version against a specific policy.
 This is a child of ResourceEvaluation.
->>>>>>> 78e47940
-
-
-| Field | Type | Label | Description |
-| ----- | ---- | ----- | ----------- |
-<<<<<<< HEAD
-| name | [string](#string) |  | Name is the unique identifier for the PolicyGroup. It may only contain lowercase alphanumeric characters, dashes, and underscores. It cannot be changed after creation. |
-| description | [string](#string) |  | Description is a brief summary of the intended use for the PolicyGroup. |
-| created | [google.protobuf.Timestamp](#google.protobuf.Timestamp) |  |  |
-| updated | [google.protobuf.Timestamp](#google.protobuf.Timestamp) |  |  |
-=======
+
+
+| Field | Type | Label | Description |
+| ----- | ---- | ----- | ----------- |
 | id | [string](#string) |  | Id represents the unique identifier (UUID) for this particular policy evaluation. |
 | resource_evaluation_id | [string](#string) |  | ResourceEvaluationId represents the unique identifier (UUID) of the resource evaluation that triggered this policy evaluation. |
 | pass | [bool](#bool) |  | Pass represents the overall status for this policy evaluation. |
 | policy_version_id | [string](#string) |  | PolicyVersionId represents the ID of the policy version that was evaluated. |
 | violations | [EvaluatePolicyViolation](#rode.v1alpha1.EvaluatePolicyViolation) | repeated | Violations is a list of rule results. Even if a rule passed, its output will be included in Violations. |
->>>>>>> 78e47940
+
+
+
+
+
+
+<a name="rode.v1alpha1.PolicyGroup"></a>
+
+### PolicyGroup
+PolicyGroup is used to apply multiple policies in a single resource evaluation. It&#39;s linked to a policy via a PolicyAssignment.
+A PolicyGroup is meant to be open-ended -- it can represent an environment (e.g., dev) or
+policies around a certain compliance framework (e.g., PCI).
+
+
+| Field | Type | Label | Description |
+| ----- | ---- | ----- | ----------- |
+| name | [string](#string) |  | Name is the unique identifier for the PolicyGroup. It may only contain lowercase alphanumeric characters, dashes, and underscores. It cannot be changed after creation. |
+| description | [string](#string) |  | Description is a brief summary of the intended use for the PolicyGroup. |
+| created | [google.protobuf.Timestamp](#google.protobuf.Timestamp) |  |  |
+| updated | [google.protobuf.Timestamp](#google.protobuf.Timestamp) |  |  |
 
 
 

// Copyright 2021 The Rode Authors
//
// Licensed under the Apache License, Version 2.0 (the "License");
// you may not use this file except in compliance with the License.
// You may obtain a copy of the License at
//
//      http://www.apache.org/licenses/LICENSE-2.0
//
// Unless required by applicable law or agreed to in writing, software
// distributed under the License is distributed on an "AS IS" BASIS,
// WITHOUT WARRANTIES OR CONDITIONS OF ANY KIND, either express or implied.
// See the License for the specific language governing permissions and
// limitations under the License.

package server

import (
	"bytes"
	"context"
	"encoding/json"
	"errors"
	"fmt"
	"net/http"

	"github.com/elastic/go-elasticsearch/v7"
	"github.com/elastic/go-elasticsearch/v7/esapi"
	"github.com/gogo/protobuf/protoc-gen-gogo/generator"
	"github.com/google/uuid"
	"github.com/rode/grafeas-elasticsearch/go/v1beta1/storage/esutil"
	"github.com/rode/grafeas-elasticsearch/go/v1beta1/storage/filtering"
	"github.com/rode/rode/opa"
	pb "github.com/rode/rode/proto/v1alpha1"
	grafeas_proto "github.com/rode/rode/protodeps/grafeas/proto/v1beta1/grafeas_go_proto"
	grafeas_project_proto "github.com/rode/rode/protodeps/grafeas/proto/v1beta1/project_go_proto"

	"github.com/golang/protobuf/proto"
	fieldmask_utils "github.com/mennanov/fieldmask-utils"
	"github.com/open-policy-agent/opa/ast"
	"github.com/rode/rode/config"
	"go.uber.org/zap"
	"google.golang.org/grpc/codes"
	"google.golang.org/grpc/status"
	"google.golang.org/protobuf/encoding/protojson"
	"google.golang.org/protobuf/types/known/emptypb"
	"google.golang.org/protobuf/types/known/timestamppb"
)

const (
	rodeProjectSlug                        = "projects/rode"
	rodeElasticsearchOccurrencesAlias      = "grafeas-rode-occurrences"
	rodeElasticsearchPoliciesIndex         = "rode-v1alpha1-policies"
	rodeElasticsearchGenericResourcesIndex = "rode-v1alpha1-generic-resources"
	maxPageSize                            = 1000
	pitKeepAlive                           = "1m"
)

// NewRodeServer constructor for rodeServer
func NewRodeServer(
	logger *zap.Logger,
	grafeasCommon grafeas_proto.GrafeasV1Beta1Client,
	grafeasProjects grafeas_project_proto.ProjectsClient,
	opa opa.Client,
	esClient *elasticsearch.Client,
	filterer filtering.Filterer,
	elasticsearchConfig *config.ElasticsearchConfig,
) (pb.RodeServer, error) {
	rodeServer := &rodeServer{
		logger:              logger,
		grafeasCommon:       grafeasCommon,
		grafeasProjects:     grafeasProjects,
		opa:                 opa,
		esClient:            esClient,
		filterer:            filterer,
		elasticsearchConfig: elasticsearchConfig,
	}
	if err := rodeServer.initialize(context.Background()); err != nil {
		return nil, fmt.Errorf("failed to initialize rode server: %s", err)
	}

	return rodeServer, nil
}

type rodeServer struct {
	pb.UnimplementedRodeServer
	logger              *zap.Logger
	esClient            *elasticsearch.Client
	filterer            filtering.Filterer
	grafeasCommon       grafeas_proto.GrafeasV1Beta1Client
	grafeasProjects     grafeas_project_proto.ProjectsClient
	opa                 opa.Client
	elasticsearchConfig *config.ElasticsearchConfig
}

func (r *rodeServer) batchCreateGenericResources(ctx context.Context, occurrenceRequest *pb.BatchCreateOccurrencesRequest) error {
	log := r.logger.Named("batchCreateGenericResources")

	visitedResources := map[string]bool{}
	var resourceNames []string
	for _, x := range occurrenceRequest.Occurrences {
		uriParts, err := parseResourceUri(x.Resource.Uri)
		if err != nil {
			return err
		}
		resourceName := uriParts.name
		if _, ok := visitedResources[resourceName]; ok {
			continue
		}
		visitedResources[resourceName] = true
		resourceNames = append(resourceNames, resourceName)
	}

	mgetBody, _ := esutil.EncodeRequest(&esutil.EsMultiGetRequest{IDs: resourceNames})

	res, err := r.esClient.Mget(mgetBody, r.esClient.Mget.WithContext(ctx), r.esClient.Mget.WithIndex(rodeElasticsearchGenericResourcesIndex))
	if err != nil {
		return err
	}
	if res.IsError() {
		return fmt.Errorf("unexpected response from elasticsearch: %s", res.String())
	}

	mGetResponse := esutil.EsMultiGetResponse{}
<<<<<<< HEAD
	if err := esutil.DecodeResponse(response.Body, &mGetResponse); err != nil {
=======
	if err := decodeResponse(res.Body, &mGetResponse); err != nil {
>>>>>>> 0cd3a97e
		return err
	}

	var body bytes.Buffer
	for i := range resourceNames {
		resourceName := resourceNames[i]
		existingDocument := mGetResponse.Docs[i]
		if existingDocument.Found {
			log.Debug("skipping resource creation because it already exists", zap.String("resourceName", resourceName))
			continue
		}

		log.Debug("Adding resource to bulk request", zap.String("resourceName", resourceName))

		metadata, _ := json.Marshal(esutil.EsBulkQueryFragment{
			Create: &esutil.EsBulkQueryCreateFragment{
				Id: resourceName,
			},
		})
		metadata = append(metadata, "\n"...)

		data, _ := protojson.MarshalOptions{EmitUnpopulated: true}.Marshal(proto.MessageV2(&pb.GenericResource{Name: resourceName}))
		data = append(data, "\n"...)

		body.Grow(len(metadata) + len(data))
		body.Write(metadata)
		body.Write(data)
	}

	// no new generic resources to create
	if body.Len() == 0 {
		return nil
	}

	res, err = r.esClient.Bulk(
		bytes.NewReader(body.Bytes()),
		r.esClient.Bulk.WithContext(ctx),
		r.esClient.Bulk.WithRefresh(r.elasticsearchConfig.Refresh.String()),
		r.esClient.Bulk.WithIndex(rodeElasticsearchGenericResourcesIndex))
	if err != nil {
		return err
	}
	if res.IsError() {
		return fmt.Errorf("unexpected response from elasticsearch: %s", res.String())
	}

	bulkResponse := &esutil.EsBulkResponse{}
	err = esutil.DecodeResponse(res.Body, bulkResponse)
	if err != nil {
		return err
	}

	var bulkItemErrors []error
	for i := range bulkResponse.Items {
		item := bulkResponse.Items[i].Create
		if item.Error != nil && item.Status != http.StatusConflict {
			itemError := fmt.Errorf("error creating generic resource [%d] %s: %s", item.Status, item.Error.Type, item.Error.Reason)
			bulkItemErrors = append(bulkItemErrors, itemError)
		}
	}

	if len(bulkItemErrors) > 0 {
		return fmt.Errorf("failed to create all resources: %v", bulkItemErrors)
	}

	return nil
}

func (r *rodeServer) BatchCreateOccurrences(ctx context.Context, occurrenceRequest *pb.BatchCreateOccurrencesRequest) (*pb.BatchCreateOccurrencesResponse, error) {
	log := r.logger.Named("BatchCreateOccurrences")
	log.Debug("received request", zap.Any("BatchCreateOccurrencesRequest", occurrenceRequest))

	if err := r.batchCreateGenericResources(ctx, occurrenceRequest); err != nil {
		return nil, createError(log, "error creating generic resources", err)
	}

	occurrenceResponse, err := r.grafeasCommon.BatchCreateOccurrences(ctx, &grafeas_proto.BatchCreateOccurrencesRequest{
		Parent:      rodeProjectSlug,
		Occurrences: occurrenceRequest.GetOccurrences(),
	})
	if err != nil {
		return nil, createError(log, "error creating occurrences", err)
	}

	return &pb.BatchCreateOccurrencesResponse{
		Occurrences: occurrenceResponse.GetOccurrences(),
	}, nil
}

func (r *rodeServer) EvaluatePolicy(ctx context.Context, request *pb.EvaluatePolicyRequest) (*pb.EvaluatePolicyResponse, error) {
	var err error
	log := r.logger.Named("EvaluatePolicy").With(zap.String("policy", request.Policy), zap.String("resource", request.ResourceUri))
	log.Debug("evaluate policy request received")

	policy, err := r.GetPolicy(ctx, &pb.GetPolicyRequest{Id: request.Policy})
	if err != nil {
		return nil, createError(log, "error fetching policy", err)
	}

	// check OPA policy has been loaded, using the policy id
	err = r.opa.InitializePolicy(request.Policy, policy.Policy.RegoContent)
	if err != nil {
		return nil, createError(log, "error initializing policy in OPA", err)
	}

	// fetch occurrences from grafeas
	listOccurrencesResponse, err := r.grafeasCommon.ListOccurrences(ctx, &grafeas_proto.ListOccurrencesRequest{Parent: rodeProjectSlug, Filter: fmt.Sprintf(`"resource.uri" == "%s"`, request.ResourceUri)})
	if err != nil {
		return nil, createError(log, "error listing occurrences", err)
	}

	log.Debug("Occurrences found", zap.Any("occurrences", listOccurrencesResponse))

	input, _ := protojson.Marshal(proto.MessageV2(listOccurrencesResponse))

	evaluatePolicyResponse := &opa.EvaluatePolicyResponse{
		Result: &opa.EvaluatePolicyResult{
			Pass:       false,
			Violations: []*opa.EvaluatePolicyViolation{},
		},
	}
	// evaluate OPA policy
	evaluatePolicyResponse, err = r.opa.EvaluatePolicy(policy.Policy.RegoContent, input)
	if err != nil {
		return nil, createError(log, "error evaluating policy", err)
	}
<<<<<<< HEAD
	log.Debug("Evaluate policy result", zap.Any("policy result", evaluatePolicyResponse))
=======

	log.Debug("Evalute policy result", zap.Any("policy result", evaluatePolicyResponse))
>>>>>>> 0cd3a97e

	attestation := &pb.EvaluatePolicyResult{}
	attestation.Created = timestamppb.Now()
	if evaluatePolicyResponse.Result != nil {
		attestation.Pass = evaluatePolicyResponse.Result.Pass

		for _, violation := range evaluatePolicyResponse.Result.Violations {
			attestation.Violations = append(attestation.Violations, &pb.EvaluatePolicyViolation{
				Id:          violation.ID,
				Name:        violation.Name,
				Description: violation.Description,
				Message:     violation.Message,
				Link:        violation.Link,
				Pass:        violation.Pass,
			})
		}
	} else {
		evaluatePolicyResponse.Result = &opa.EvaluatePolicyResult{
			Pass: false,
		}
	}

	return &pb.EvaluatePolicyResponse{
		Pass: evaluatePolicyResponse.Result.Pass,
		Result: []*pb.EvaluatePolicyResult{
			attestation,
		},
		Explanation: *evaluatePolicyResponse.Explanation,
	}, nil
}

func (r *rodeServer) ListResources(ctx context.Context, request *pb.ListResourcesRequest) (*pb.ListResourcesResponse, error) {
	log := r.logger.Named("ListResources")
	log.Debug("received request", zap.Any("ListResourcesRequest", request))

	hits, nextPageToken, err := r.genericList(ctx, log, &genericListOptions{
		index:     rodeElasticsearchOccurrencesAlias,
		filter:    request.Filter,
		pageSize:  request.PageSize,
		pageToken: request.PageToken,
		query: &esutil.EsSearch{
			Collapse: &esutil.EsSearchCollapse{
				Field: "resource.uri",
			},
		},
<<<<<<< HEAD
		sortDirection: esutil.EsSortOrderAscending,
		sortField:     "resource.uri",
	})

=======
	}

	if request.Filter != "" {
		log = log.With(zap.String("filter", request.Filter))

		parsedQuery, err := r.filterer.ParseExpression(request.Filter)
		if err != nil {
			return nil, createError(log, "error parsing filter expression", err)
		}

		searchQuery.Query = parsedQuery
	}

	searchQuery.Sort = map[string]esutil.EsSortOrder{
		"resource.uri": esutil.EsSortOrderAscending,
	}
	encodedBody, requestJSON := encodeRequest(searchQuery)
	log.Debug("es request payload", zap.Any("payload", requestJSON))
	res, err := r.esClient.Search(
		r.esClient.Search.WithContext(ctx),
		r.esClient.Search.WithIndex(rodeElasticsearchOccurrencesAlias),
		r.esClient.Search.WithBody(encodedBody),
		r.esClient.Search.WithSize(maxPageSize),
	)
>>>>>>> 0cd3a97e
	if err != nil {
		return nil, createError(log, "error sending request to elasticsearch", err)
	}
<<<<<<< HEAD
=======
	if res.IsError() {
		return nil, createError(log, "unexpected response from elasticsearch", err, zap.String("response", res.String()))
	}

	var searchResults esutil.EsSearchResponse
	if err := decodeResponse(res.Body, &searchResults); err != nil {
		return nil, createError(log, "error decoding elasticsearch response", err)
	}
>>>>>>> 0cd3a97e

	var resources []*grafeas_proto.Resource
	for _, hit := range hits.Hits {
		occurrence := &grafeas_proto.Occurrence{}
		err := protojson.Unmarshal(hit.Source, proto.MessageV2(occurrence))
		if err != nil {
			return nil, createError(log, "error unmarshalling search result", err)
		}

		resources = append(resources, occurrence.Resource)
	}

	return &pb.ListResourcesResponse{
		Resources:     resources,
		NextPageToken: nextPageToken,
	}, nil
}

func (r *rodeServer) ListGenericResources(ctx context.Context, request *pb.ListGenericResourcesRequest) (*pb.ListGenericResourcesResponse, error) {
	log := r.logger.Named("ListGenericResources")
	log.Debug("received request", zap.Any("request", request))

<<<<<<< HEAD
	hits, nextPageToken, err := r.genericList(ctx, log, &genericListOptions{
		index:         rodeElasticsearchGenericResourcesIndex,
		filter:        request.Filter,
		pageSize:      request.PageSize,
		pageToken:     request.PageToken,
		sortDirection: esutil.EsSortOrderAscending,
		sortField:     "name",
	})

	if err != nil {
		return nil, err
	}

=======
	searchQuery := esutil.EsSearch{}
	if request.Filter != "" {
		log = log.With(zap.String("filter", request.Filter))

		parsedQuery, err := r.filterer.ParseExpression(request.Filter)
		if err != nil {
			return nil, createError(log, "error parsing filter expression", err)
		}

		searchQuery.Query = parsedQuery
	}

	encodedBody, requestJSON := encodeRequest(searchQuery)
	log.Debug("es request payload", zap.String("payload", requestJSON))
	res, err := r.esClient.Search(
		r.esClient.Search.WithContext(ctx),
		r.esClient.Search.WithIndex(rodeElasticsearchGenericResourcesIndex),
		r.esClient.Search.WithBody(encodedBody),
		r.esClient.Search.WithSize(maxPageSize),
		r.esClient.Search.WithSort("name:asc"),
	)
	if err != nil {
		return nil, createError(log, "error sending request to elasticsearch", err)
	}
	if res.IsError() {
		return nil, createError(log, "unexpected response from elasticsearch", err, zap.String("response", res.String()))
	}

	var searchResults esutil.EsSearchResponse
	if err := decodeResponse(res.Body, &searchResults); err != nil {
		return nil, createError(log, "error decoding elasticsearch response", err)
	}

>>>>>>> 0cd3a97e
	var resources []*pb.GenericResource
	for _, hit := range hits.Hits {
		resources = append(resources, &pb.GenericResource{Name: hit.ID})
	}

	return &pb.ListGenericResourcesResponse{
		GenericResources: resources,
		NextPageToken:    nextPageToken,
	}, nil
}

func (r *rodeServer) initialize(ctx context.Context) error {
	log := r.logger.Named("initialize")

	_, err := r.grafeasProjects.GetProject(ctx, &grafeas_project_proto.GetProjectRequest{Name: rodeProjectSlug})
	if err != nil {
		if status.Code(err) == codes.NotFound {
			_, err := r.grafeasProjects.CreateProject(ctx, &grafeas_project_proto.CreateProjectRequest{Project: &grafeas_project_proto.Project{Name: rodeProjectSlug}})
			if err != nil {
				log.Error("failed to create rode project", zap.Error(err))
				return err
			}
			log.Info("created rode project")
		} else {
			log.Error("error checking if rode project exists", zap.Error(err))
			return err
		}
	}

	for _, index := range []string{rodeElasticsearchPoliciesIndex, rodeElasticsearchGenericResourcesIndex} {
		if err := r.createIndex(ctx, index); err != nil {
			return fmt.Errorf("error creating index %s: %s", index, err)
		}
	}

	return nil
}

func (r *rodeServer) ListOccurrences(ctx context.Context, occurrenceRequest *pb.ListOccurrencesRequest) (*pb.ListOccurrencesResponse, error) {
	log := r.logger.Named("ListOccurrences")
	log.Debug("received request", zap.Any("ListOccurrencesRequest", occurrenceRequest))

	request := &grafeas_proto.ListOccurrencesRequest{
		Parent:    rodeProjectSlug,
		Filter:    occurrenceRequest.Filter,
		PageToken: occurrenceRequest.PageToken,
		PageSize:  occurrenceRequest.PageSize,
	}

	listOccurrencesResponse, err := r.grafeasCommon.ListOccurrences(ctx, request)
	if err != nil {
		return nil, createError(log, "error listing occurrences", err)
	}

	return &pb.ListOccurrencesResponse{
		Occurrences:   listOccurrencesResponse.GetOccurrences(),
		NextPageToken: listOccurrencesResponse.GetNextPageToken(),
	}, nil
}

func (r *rodeServer) UpdateOccurrence(ctx context.Context, occurrenceRequest *pb.UpdateOccurrenceRequest) (*grafeas_proto.Occurrence, error) {
	log := r.logger.Named("UpdateOccurrence")
	log.Debug("received request", zap.Any("UpdateOccurrenceRequest", occurrenceRequest))

	name := fmt.Sprintf("projects/rode/occurrences/%s", occurrenceRequest.Id)

	if occurrenceRequest.Occurrence.Name != name {
		log.Error("occurrence name does not contain the occurrence id", zap.String("occurrenceName", occurrenceRequest.Occurrence.Name), zap.String("id", occurrenceRequest.Id))
		return nil, status.Error(codes.InvalidArgument, "occurrence name does not contain the occurrence id")
	}

	updatedOccurrence, err := r.grafeasCommon.UpdateOccurrence(ctx, &grafeas_proto.UpdateOccurrenceRequest{
		Name:       name,
		Occurrence: occurrenceRequest.Occurrence,
		UpdateMask: occurrenceRequest.UpdateMask,
	})
	if err != nil {
		return nil, createError(log, "error updating occurrence", err)
	}

	return updatedOccurrence, nil
}

func (r *rodeServer) ValidatePolicy(ctx context.Context, policy *pb.ValidatePolicyRequest) (*pb.ValidatePolicyResponse, error) {
	log := r.logger.Named("ValidatePolicy")

	if len(policy.Policy) == 0 {
		return nil, createError(log, "empty policy passed in", nil)
	}

	// Generate the AST
	mod, err := ast.ParseModule("validate_module", policy.Policy)
	if err != nil {
		log.Debug("failed to parse the policy", zap.Any("policy", err))
		message := &pb.ValidatePolicyResponse{
			Policy:  policy.Policy,
			Compile: false,
			Errors:  []string{err.Error()},
		}
		s, _ := status.New(codes.InvalidArgument, "failed to parse the policy").WithDetails(message)
		return message, s.Err()
	}

	// Create a new compiler instance and compile the module
	c := ast.NewCompiler()

	mods := map[string]*ast.Module{
		"validate_module": mod,
	}

	if c.Compile(mods); c.Failed() {
		log.Debug("compilation error", zap.Any("payload", c.Errors))
		length := len(c.Errors)
		errorsList := make([]string, length)

		for i := range c.Errors {
			errorsList = append(errorsList, c.Errors[i].Error())
		}

		message := &pb.ValidatePolicyResponse{
			Policy:  policy.Policy,
			Compile: false,
			Errors:  errorsList,
		}
		s, _ := status.New(codes.InvalidArgument, "failed to compile the policy").WithDetails(message)
		return message, s.Err()

	}

	internalErrors := validateRodeRequirementsForPolicy(mod, policy.Policy)
	if len(internalErrors) != 0 {
		var stringifiedErrorList []string
		for _, err := range internalErrors {
			stringifiedErrorList = append(stringifiedErrorList, err.Error())
		}
		message := &pb.ValidatePolicyResponse{
			Policy:  policy.Policy,
			Compile: false,
			Errors:  stringifiedErrorList,
		}
		s, _ := status.New(codes.InvalidArgument, "policy compiled successfully but is missing Rode required fields").WithDetails(message)
		return message, s.Err()
	}

	return &pb.ValidatePolicyResponse{
		Policy:  policy.Policy,
		Compile: true,
		Errors:  nil,
	}, nil
}

func (r *rodeServer) CreatePolicy(ctx context.Context, policyEntity *pb.PolicyEntity) (*pb.Policy, error) {
	// TODO maybe check if it already exists (if we think a unique name is required)

	log := r.logger.Named("CreatePolicy")
	// Name field is a requirement
	if len(policyEntity.Name) == 0 {
		return nil, status.Errorf(codes.InvalidArgument, "policy name not provided")
	}

	// CheckPolicy before writing to elastic
	result, err := r.ValidatePolicy(ctx, &pb.ValidatePolicyRequest{Policy: policyEntity.RegoContent})
	if (err != nil) || !result.Compile {
		message := &pb.ValidatePolicyResponse{
			Policy:  policyEntity.RegoContent,
			Compile: false,
			Errors:  result.Errors,
		}
		s, _ := status.New(codes.InvalidArgument, "failed to compile the provided policy").WithDetails(message)
		return nil, s.Err()
	}
	currentTime := timestamppb.Now()
	policy := &pb.Policy{
		Id:      uuid.New().String(),
		Policy:  policyEntity,
		Created: currentTime,
		Updated: currentTime,
	}
	str, err := protojson.MarshalOptions{EmitUnpopulated: true}.Marshal(proto.MessageV2(policy))
	if err != nil {
		return nil, createError(log, fmt.Sprintf("error marshalling %T to json", policy), err)
	}

	res, err := r.esClient.Index(
		rodeElasticsearchPoliciesIndex,
		bytes.NewReader(str),
		r.esClient.Index.WithContext(ctx),
		r.esClient.Index.WithRefresh(r.elasticsearchConfig.Refresh.String()),
	)
	if err != nil {
		return nil, createError(log, "error sending request to elasticsearch", err)
	}
	if res.IsError() {
		return nil, createError(log, "error indexing document in elasticsearch", nil, zap.String("response", res.String()), zap.Int("status", res.StatusCode))
	}

	return policy, nil
}

func (r *rodeServer) GetPolicy(ctx context.Context, getPolicyRequest *pb.GetPolicyRequest) (*pb.Policy, error) {
	log := r.logger.Named("GetPolicy")

	search := &esutil.EsSearch{
		Query: &filtering.Query{
			Term: &filtering.Term{
				"id": getPolicyRequest.Id,
			},
		},
	}

	policy := &pb.Policy{}

	_, err := r.genericGet(ctx, log, search, rodeElasticsearchPoliciesIndex, policy)
	if err != nil {
		return nil, createError(log, "error getting policy", err)
	}

	return policy, nil

}

func (r *rodeServer) DeletePolicy(ctx context.Context, deletePolicyRequest *pb.DeletePolicyRequest) (*emptypb.Empty, error) {
	log := r.logger.Named("DeletePolicy")

	search := &esutil.EsSearch{
		Query: &filtering.Query{
			Term: &filtering.Term{
				"id": deletePolicyRequest.Id,
			},
		},
	}

	encodedBody, requestJSON := esutil.EncodeRequest(search)
	log.Debug("es request payload", zap.Any("payload", requestJSON))

	res, err := r.esClient.DeleteByQuery(
		[]string{rodeElasticsearchPoliciesIndex},
		encodedBody,
		r.esClient.DeleteByQuery.WithContext(ctx),
		r.esClient.DeleteByQuery.WithRefresh(withRefreshBool(r.elasticsearchConfig.Refresh)),
	)
	if err != nil {
		return nil, createError(log, "error sending request to elasticsearch", err)
	}
	if res.IsError() {
		return nil, createError(log, "unexpected response from elasticsearch", err, zap.String("response", res.String()))
	}

	var deletedResults esutil.EsDeleteResponse
	if err = esutil.DecodeResponse(res.Body, &deletedResults); err != nil {
		return nil, createError(log, "error unmarshalling elasticsearch response", err)
	}

	if deletedResults.Deleted == 0 {
		return nil, createError(log, "elasticsearch returned zero deleted documents", nil, zap.Any("response", deletedResults))
	}

	return &emptypb.Empty{}, nil
}

func (r *rodeServer) ListPolicies(ctx context.Context, listPoliciesRequest *pb.ListPoliciesRequest) (*pb.ListPoliciesResponse, error) {
	log := r.logger.Named("List Policies")
<<<<<<< HEAD
	hits, nextPageToken, err := r.genericList(ctx, log, &genericListOptions{
		index:         rodeElasticsearchPoliciesIndex,
		filter:        listPoliciesRequest.Filter,
		pageSize:      listPoliciesRequest.PageSize,
		pageToken:     listPoliciesRequest.PageToken,
		sortDirection: esutil.EsSortOrderDescending,
		sortField:     "created",
	})

	if err != nil {
		return nil, err
=======

	body := &esutil.EsSearch{}
	if listPoliciesRequest.Filter != "" {
		log = log.With(zap.String("filter", listPoliciesRequest.Filter))

		filterQuery, err := r.filterer.ParseExpression(listPoliciesRequest.Filter)
		if err != nil {
			return nil, createError(log, "error parsing filter expression", err)
		}

		body.Query = filterQuery
	}

	body.Sort = map[string]esutil.EsSortOrder{
		"created": esutil.EsSortOrderDecending,
	}

	encodedBody, requestJson := esutil.EncodeRequest(body)
	log = log.With(zap.String("request", requestJson))
	log.Debug("performing search")

	var policies []*pb.Policy
	res, err := r.esClient.Search(
		r.esClient.Search.WithContext(ctx),
		r.esClient.Search.WithIndex(rodeElasticsearchPoliciesIndex),
		r.esClient.Search.WithBody(encodedBody),
		r.esClient.Search.WithSize(maxPageSize),
	)

	if err != nil {
		return nil, createError(log, "error sending request to elasticsearch", err)
	}
	if res.IsError() {
		return nil, createError(log, "unexpected response from elasticsearch", err, zap.String("response", res.String()))
	}

	var searchResults esutil.EsSearchResponse
	if err := decodeResponse(res.Body, &searchResults); err != nil {
		return nil, createError(log, "error unmarshalling elasticsearch response", err)
	}

	if searchResults.Hits.Total.Value == 0 {
		log.Debug("document not found", zap.Any("search", "filter replace here"))
		return &pb.ListPoliciesResponse{}, nil
>>>>>>> 0cd3a97e
	}

	var policies []*pb.Policy
	for _, hit := range hits.Hits {
		hitLogger := log.With(zap.String("policy raw", string(hit.Source)))

		policy := &pb.Policy{}
		err := protojson.Unmarshal(hit.Source, proto.MessageV2(policy))
		if err != nil {
			return nil, createError(hitLogger, "error converting _doc to policy", err)
		}

		hitLogger.Debug("policy hit", zap.Any("policy", policy))

		policies = append(policies, policy)
	}

	return &pb.ListPoliciesResponse{
		Policies:      policies,
		NextPageToken: nextPageToken,
	}, nil
}

// UpdatePolicy will update only the fields provided by the user
func (r *rodeServer) UpdatePolicy(ctx context.Context, updatePolicyRequest *pb.UpdatePolicyRequest) (*pb.Policy, error) {
	log := r.logger.Named("Update Policy")

	// check if the policy exists
	search := &esutil.EsSearch{
		Query: &filtering.Query{
			Term: &filtering.Term{
				"id": updatePolicyRequest.Id,
			},
		},
	}

	policy := &pb.Policy{}
	targetDocumentID, err := r.genericGet(ctx, log, search, rodeElasticsearchPoliciesIndex, policy)
	if err != nil {
		return nil, createError(log, "error fetching policy", err)
	}

	log.Debug("field masks", zap.Any("response", updatePolicyRequest.UpdateMask.Paths))
	// if one of the fields being updated is the rego policy, revalidate the policy
	if contains(updatePolicyRequest.UpdateMask.Paths, "rego_content") {
		_, err = r.ValidatePolicy(ctx, &pb.ValidatePolicyRequest{Policy: updatePolicyRequest.Policy.RegoContent})
		if err != nil {
			return nil, err
		}
	}

	m, err := fieldmask_utils.MaskFromPaths(updatePolicyRequest.UpdateMask.Paths, generator.CamelCase)
	if err != nil {
		return nil, createError(log, "error mapping field masks", err)
	}

	err = fieldmask_utils.StructToStruct(m, updatePolicyRequest.Policy, policy.Policy)
	if err != nil {
		return nil, createError(log, "error copying struct via field masks", err)
	}

	policy.Updated = timestamppb.Now()
	str, err := protojson.MarshalOptions{EmitUnpopulated: true}.Marshal(proto.MessageV2(policy))
	if err != nil {
		return nil, createError(log, fmt.Sprintf("error marshalling %T to json", policy), err)
	}

	res, err := r.esClient.Index(
		rodeElasticsearchPoliciesIndex,
		bytes.NewReader(str),
		r.esClient.Index.WithDocumentID(targetDocumentID),
		r.esClient.Index.WithContext(ctx),
		r.esClient.Index.WithRefresh(r.elasticsearchConfig.Refresh.String()),
	)
	if err != nil {
		return nil, createError(log, "error sending request to elasticsearch", err)
	}
	if res.IsError() {
		return nil, createError(log, "unexpected response from elasticsearch", err, zap.String("response", res.String()), zap.Int("status", res.StatusCode))
	}

	return policy, nil
}

func (r *rodeServer) createIndex(ctx context.Context, indexName string) error {
	mappings := map[string]interface{}{
		"mappings": map[string]interface{}{
			"_meta": map[string]interface{}{
				"type": "rode",
			},
			"dynamic_templates": []map[string]interface{}{
				{
					"strings_as_keywords": map[string]interface{}{
						"match_mapping_type": "string",
						"mapping": map[string]interface{}{
							"type":  "keyword",
							"norms": false,
						},
					},
				},
			},
		},
	}
	body, _ := esutil.EncodeRequest(mappings)
	response, err := r.esClient.Indices.Create(indexName, r.esClient.Indices.Create.WithBody(body), r.esClient.Indices.Create.WithContext(ctx))

	if err != nil {
		return err
	}

	if response.IsError() && response.StatusCode != http.StatusBadRequest {
		return fmt.Errorf("unexpected response creating Elasticsearch index: %s", response)
	}

	return nil
}

// validateRodeRequirementsForPolicy ensures that these two rules are followed:
// 1. A policy is expected to return a pass that is simply a boolean representing the AND of all rules.
// 2. A policy is expected to return an array of violations that are maps containing a description id message name pass. pass here is what will be used to determine the overall pass.
func validateRodeRequirementsForPolicy(mod *ast.Module, regoContent string) []error {
	errorsList := []error{}
	// policy must contains a pass block somewhere in the code
	passBlockExists := false
	// policy must contains a violations block somewhere in the code
	violationsBlockExists := false

	for _, r := range mod.Rules {
		if r.Head.Name == "pass" {
			passBlockExists = true
		}
		if r.Head.Name == "violations" && r.Head.Key != nil && r.Head.Key.Value.String() == "result" {
			violationsBlockExists = true
		}
	}

	if !passBlockExists {
		err := errors.New("all policies must contain a \"pass\" block that returns a boolean result of the policy")
		errorsList = append(errorsList, err)
	}
	if !violationsBlockExists {
		err := errors.New("all policies must contain a \"violations\" block that returns a map of results")
		errorsList = append(errorsList, err)
	}

	return errorsList
}

func (r *rodeServer) genericGet(ctx context.Context, log *zap.Logger, search *esutil.EsSearch, index string, protoMessage interface{}) (string, error) {
	encodedBody, requestJson := esutil.EncodeRequest(search)
	log = log.With(zap.String("request", requestJson))

	res, err := r.esClient.Search(
		r.esClient.Search.WithContext(ctx),
		r.esClient.Search.WithIndex(index),
		r.esClient.Search.WithBody(encodedBody),
	)
	if err != nil {
		return "", createError(log, "error sending request to elasticsearch", err)
	}
	if res.IsError() {
		return "", createError(log, "error searching elasticsearch for document", nil, zap.String("response", res.String()), zap.Int("status", res.StatusCode))
	}

	var searchResults esutil.EsSearchResponse
	if err := esutil.DecodeResponse(res.Body, &searchResults); err != nil {
		return "", createError(log, "error unmarshalling elasticsearch response", err)
	}

	if searchResults.Hits.Total.Value == 0 {
		log.Debug("document not found", zap.Any("search", search))
		return "", status.Error(codes.NotFound, fmt.Sprintf("%T not found", protoMessage))
	}

	return searchResults.Hits.Hits[0].ID, protojson.Unmarshal(searchResults.Hits.Hits[0].Source, proto.MessageV2(protoMessage))
}

type genericListOptions struct {
	index         string
	filter        string
	query         *esutil.EsSearch
	pageSize      int32
	pageToken     string
	sortDirection esutil.EsSortOrder
	sortField     string
}

func (r *rodeServer) genericList(ctx context.Context, log *zap.Logger, options *genericListOptions) (*esutil.EsSearchResponseHits, string, error) {
	body := &esutil.EsSearch{}
	if options.query != nil {
		body = options.query
	}

	if options.filter != "" {
		log = log.With(zap.String("filter", options.filter))
		filterQuery, err := r.filterer.ParseExpression(options.filter)
		if err != nil {
			return nil, "", createError(log, "error while parsing filter expression", err)
		}

		body.Query = filterQuery
	}

	if options.sortField != "" {
		body.Sort = map[string]esutil.EsSortOrder{
			options.sortField: options.sortDirection,
		}
	}

	searchOptions := []func(*esapi.SearchRequest){
		r.esClient.Search.WithContext(ctx),
	}

	var nextPageToken string
	if options.pageToken != "" || options.pageSize != 0 { // handle pagination
		next, extraSearchOptions, err := r.handlePagination(ctx, log, body, options.index, options.pageToken, options.pageSize)
		if err != nil {
			return nil, "", createError(log, "error while handling pagination", err)
		}

		nextPageToken = next
		searchOptions = append(searchOptions, extraSearchOptions...)
	} else {
		searchOptions = append(searchOptions,
			r.esClient.Search.WithIndex(options.index),
			r.esClient.Search.WithSize(maxPageSize),
		)
	}

	encodedBody, requestJson := esutil.EncodeRequest(body)
	log = log.With(zap.String("request", requestJson))
	log.Debug("performing search")

	res, err := r.esClient.Search(
		append(searchOptions, r.esClient.Search.WithBody(encodedBody))...,
	)
	if err != nil {
		return nil, "", createError(log, "error sending request to elasticsearch", err)
	}
	if res.IsError() {
		return nil, "", createError(log, "unexpected response from elasticsearch", nil, zap.String("response", res.String()), zap.Int("status", res.StatusCode))
	}

	var searchResults esutil.EsSearchResponse
	if err := esutil.DecodeResponse(res.Body, &searchResults); err != nil {
		return nil, "", createError(log, "error decoding elasticsearch response", err)
	}

	return searchResults.Hits, nextPageToken, nil
}

func (r *rodeServer) handlePagination(ctx context.Context, log *zap.Logger, body *esutil.EsSearch, index, pageToken string, pageSize int32) (string, []func(*esapi.SearchRequest), error) {
	log = log.With(zap.String("pageToken", pageToken), zap.Int32("pageSize", pageSize))

	var (
		pit  string
		from int
		err  error
	)

	// if no pageToken is specified, we need to create a new PIT
	if pageToken == "" {
		res, err := r.esClient.OpenPointInTime(
			r.esClient.OpenPointInTime.WithContext(ctx),
			r.esClient.OpenPointInTime.WithIndex(index),
			r.esClient.OpenPointInTime.WithKeepAlive(pitKeepAlive),
		)
		if err != nil {
			return "", nil, createError(log, "error sending request to elasticsearch", err)
		}
		if res.IsError() {
			return "", nil, createError(log, "unexpected response from elasticsearch", nil, zap.String("response", res.String()), zap.Int("status", res.StatusCode))
		}

		var pitResponse esutil.ESPitResponse
		if err = esutil.DecodeResponse(res.Body, &pitResponse); err != nil {
			return "", nil, createError(log, "error decoding elasticsearch response", err)
		}

		pit = pitResponse.Id
		from = 0
	} else {
		// get the PIT from the provided pageToken
		pit, from, err = esutil.ParsePageToken(pageToken)
		if err != nil {
			return "", nil, createError(log, "error parsing page token", err)
		}
	}

	body.Pit = &esutil.EsSearchPit{
		Id:        pit,
		KeepAlive: pitKeepAlive,
	}

	return esutil.CreatePageToken(pit, from+int(pageSize)), []func(*esapi.SearchRequest){
		r.esClient.Search.WithSize(int(pageSize)),
		r.esClient.Search.WithFrom(from),
	}, err
}

// createError is a helper function that allows you to easily log an error and return a gRPC formatted error.
func createError(log *zap.Logger, message string, err error, fields ...zap.Field) error {
	if err == nil {
		log.Error(message, fields...)
		return status.Errorf(codes.Internal, "%s", message)
	}

	log.Error(message, append(fields, zap.Error(err))...)
	return status.Errorf(codes.Internal, "%s: %s", message, err)
}

// contains returns a boolean describing whether or not a string slice contains a particular string
func contains(s []string, e string) bool {
	for _, a := range s {
		if a == e {
			return true
		}
	}
	return false
}

func withRefreshBool(o config.RefreshOption) bool {
	if o == config.RefreshFalse {
		return false
	}
	return true
}<|MERGE_RESOLUTION|>--- conflicted
+++ resolved
@@ -120,11 +120,7 @@
 	}
 
 	mGetResponse := esutil.EsMultiGetResponse{}
-<<<<<<< HEAD
-	if err := esutil.DecodeResponse(response.Body, &mGetResponse); err != nil {
-=======
-	if err := decodeResponse(res.Body, &mGetResponse); err != nil {
->>>>>>> 0cd3a97e
+	if err := esutil.DecodeResponse(res.Body, &mGetResponse); err != nil {
 		return err
 	}
 
@@ -251,12 +247,8 @@
 	if err != nil {
 		return nil, createError(log, "error evaluating policy", err)
 	}
-<<<<<<< HEAD
+
 	log.Debug("Evaluate policy result", zap.Any("policy result", evaluatePolicyResponse))
-=======
-
-	log.Debug("Evalute policy result", zap.Any("policy result", evaluatePolicyResponse))
->>>>>>> 0cd3a97e
 
 	attestation := &pb.EvaluatePolicyResult{}
 	attestation.Created = timestamppb.Now()
@@ -302,51 +294,13 @@
 				Field: "resource.uri",
 			},
 		},
-<<<<<<< HEAD
 		sortDirection: esutil.EsSortOrderAscending,
 		sortField:     "resource.uri",
 	})
 
-=======
-	}
-
-	if request.Filter != "" {
-		log = log.With(zap.String("filter", request.Filter))
-
-		parsedQuery, err := r.filterer.ParseExpression(request.Filter)
-		if err != nil {
-			return nil, createError(log, "error parsing filter expression", err)
-		}
-
-		searchQuery.Query = parsedQuery
-	}
-
-	searchQuery.Sort = map[string]esutil.EsSortOrder{
-		"resource.uri": esutil.EsSortOrderAscending,
-	}
-	encodedBody, requestJSON := encodeRequest(searchQuery)
-	log.Debug("es request payload", zap.Any("payload", requestJSON))
-	res, err := r.esClient.Search(
-		r.esClient.Search.WithContext(ctx),
-		r.esClient.Search.WithIndex(rodeElasticsearchOccurrencesAlias),
-		r.esClient.Search.WithBody(encodedBody),
-		r.esClient.Search.WithSize(maxPageSize),
-	)
->>>>>>> 0cd3a97e
-	if err != nil {
-		return nil, createError(log, "error sending request to elasticsearch", err)
-	}
-<<<<<<< HEAD
-=======
-	if res.IsError() {
-		return nil, createError(log, "unexpected response from elasticsearch", err, zap.String("response", res.String()))
-	}
-
-	var searchResults esutil.EsSearchResponse
-	if err := decodeResponse(res.Body, &searchResults); err != nil {
-		return nil, createError(log, "error decoding elasticsearch response", err)
-	}
->>>>>>> 0cd3a97e
+	if err != nil {
+		return nil, err
+	}
 
 	var resources []*grafeas_proto.Resource
 	for _, hit := range hits.Hits {
@@ -369,7 +323,6 @@
 	log := r.logger.Named("ListGenericResources")
 	log.Debug("received request", zap.Any("request", request))
 
-<<<<<<< HEAD
 	hits, nextPageToken, err := r.genericList(ctx, log, &genericListOptions{
 		index:         rodeElasticsearchGenericResourcesIndex,
 		filter:        request.Filter,
@@ -383,41 +336,6 @@
 		return nil, err
 	}
 
-=======
-	searchQuery := esutil.EsSearch{}
-	if request.Filter != "" {
-		log = log.With(zap.String("filter", request.Filter))
-
-		parsedQuery, err := r.filterer.ParseExpression(request.Filter)
-		if err != nil {
-			return nil, createError(log, "error parsing filter expression", err)
-		}
-
-		searchQuery.Query = parsedQuery
-	}
-
-	encodedBody, requestJSON := encodeRequest(searchQuery)
-	log.Debug("es request payload", zap.String("payload", requestJSON))
-	res, err := r.esClient.Search(
-		r.esClient.Search.WithContext(ctx),
-		r.esClient.Search.WithIndex(rodeElasticsearchGenericResourcesIndex),
-		r.esClient.Search.WithBody(encodedBody),
-		r.esClient.Search.WithSize(maxPageSize),
-		r.esClient.Search.WithSort("name:asc"),
-	)
-	if err != nil {
-		return nil, createError(log, "error sending request to elasticsearch", err)
-	}
-	if res.IsError() {
-		return nil, createError(log, "unexpected response from elasticsearch", err, zap.String("response", res.String()))
-	}
-
-	var searchResults esutil.EsSearchResponse
-	if err := decodeResponse(res.Body, &searchResults); err != nil {
-		return nil, createError(log, "error decoding elasticsearch response", err)
-	}
-
->>>>>>> 0cd3a97e
 	var resources []*pb.GenericResource
 	for _, hit := range hits.Hits {
 		resources = append(resources, &pb.GenericResource{Name: hit.ID})
@@ -680,7 +598,6 @@
 
 func (r *rodeServer) ListPolicies(ctx context.Context, listPoliciesRequest *pb.ListPoliciesRequest) (*pb.ListPoliciesResponse, error) {
 	log := r.logger.Named("List Policies")
-<<<<<<< HEAD
 	hits, nextPageToken, err := r.genericList(ctx, log, &genericListOptions{
 		index:         rodeElasticsearchPoliciesIndex,
 		filter:        listPoliciesRequest.Filter,
@@ -692,52 +609,6 @@
 
 	if err != nil {
 		return nil, err
-=======
-
-	body := &esutil.EsSearch{}
-	if listPoliciesRequest.Filter != "" {
-		log = log.With(zap.String("filter", listPoliciesRequest.Filter))
-
-		filterQuery, err := r.filterer.ParseExpression(listPoliciesRequest.Filter)
-		if err != nil {
-			return nil, createError(log, "error parsing filter expression", err)
-		}
-
-		body.Query = filterQuery
-	}
-
-	body.Sort = map[string]esutil.EsSortOrder{
-		"created": esutil.EsSortOrderDecending,
-	}
-
-	encodedBody, requestJson := esutil.EncodeRequest(body)
-	log = log.With(zap.String("request", requestJson))
-	log.Debug("performing search")
-
-	var policies []*pb.Policy
-	res, err := r.esClient.Search(
-		r.esClient.Search.WithContext(ctx),
-		r.esClient.Search.WithIndex(rodeElasticsearchPoliciesIndex),
-		r.esClient.Search.WithBody(encodedBody),
-		r.esClient.Search.WithSize(maxPageSize),
-	)
-
-	if err != nil {
-		return nil, createError(log, "error sending request to elasticsearch", err)
-	}
-	if res.IsError() {
-		return nil, createError(log, "unexpected response from elasticsearch", err, zap.String("response", res.String()))
-	}
-
-	var searchResults esutil.EsSearchResponse
-	if err := decodeResponse(res.Body, &searchResults); err != nil {
-		return nil, createError(log, "error unmarshalling elasticsearch response", err)
-	}
-
-	if searchResults.Hits.Total.Value == 0 {
-		log.Debug("document not found", zap.Any("search", "filter replace here"))
-		return &pb.ListPoliciesResponse{}, nil
->>>>>>> 0cd3a97e
 	}
 
 	var policies []*pb.Policy

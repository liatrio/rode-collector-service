// Copyright 2021 The Rode Authors
//
// Licensed under the Apache License, Version 2.0 (the "License");
// you may not use this file except in compliance with the License.
// You may obtain a copy of the License at
//
//      http://www.apache.org/licenses/LICENSE-2.0
//
// Unless required by applicable law or agreed to in writing, software
// distributed under the License is distributed on an "AS IS" BASIS,
// WITHOUT WARRANTIES OR CONDITIONS OF ANY KIND, either express or implied.
// See the License for the specific language governing permissions and
// limitations under the License.

package server

import (
	"bytes"
	"context"
	"encoding/json"
	"fmt"
	"io"

	"github.com/elastic/go-elasticsearch/v7"
	"github.com/gogo/protobuf/protoc-gen-gogo/generator"
	"github.com/google/uuid"
	"github.com/rode/grafeas-elasticsearch/go/v1beta1/storage/esutil"
	"github.com/rode/grafeas-elasticsearch/go/v1beta1/storage/filtering"
	"github.com/rode/rode/opa"
	pb "github.com/rode/rode/proto/v1alpha1"
	grafeas_proto "github.com/rode/rode/protodeps/grafeas/proto/v1beta1/grafeas_go_proto"
	grafeas_project_proto "github.com/rode/rode/protodeps/grafeas/proto/v1beta1/project_go_proto"

	"github.com/golang/protobuf/proto"
<<<<<<< HEAD
	fieldmask_utils "github.com/mennanov/fieldmask-utils"
=======
>>>>>>> 303e268c
	"github.com/open-policy-agent/opa/ast"
	"go.uber.org/zap"
	"google.golang.org/grpc/codes"
	"google.golang.org/grpc/status"
	"google.golang.org/protobuf/encoding/protojson"
	"google.golang.org/protobuf/types/known/emptypb"
	"google.golang.org/protobuf/types/known/timestamppb"
)

const (
	rodeElasticsearchOccurrencesAlias = "grafeas-rode-occurrences"
	rodeElasticsearchPoliciesIndex    = "rode-v1alpha1-policies"
	maxPageSize                       = 1000
)

// NewRodeServer constructor for rodeServer
func NewRodeServer(
	logger *zap.Logger,
	grafeasCommon grafeas_proto.GrafeasV1Beta1Client,
	grafeasProjects grafeas_project_proto.ProjectsClient,
	opa opa.Client,
	esClient *elasticsearch.Client,
	filterer filtering.Filterer,
) (pb.RodeServer, error) {
	rodeServer := &rodeServer{
		logger:          logger,
		grafeasCommon:   grafeasCommon,
		grafeasProjects: grafeasProjects,
		opa:             opa,
		esClient:        esClient,
		filterer:        filterer,
	}
	if err := rodeServer.initialize(context.Background()); err != nil {
		return nil, fmt.Errorf("failed to initialize rode server: %s", err)
	}

	return rodeServer, nil
}

type rodeServer struct {
	pb.UnimplementedRodeServer
	logger          *zap.Logger
	esClient        *elasticsearch.Client
	filterer        filtering.Filterer
	grafeasCommon   grafeas_proto.GrafeasV1Beta1Client
	grafeasProjects grafeas_project_proto.ProjectsClient
	opa             opa.Client
}

func (r *rodeServer) BatchCreateOccurrences(ctx context.Context, occurrenceRequest *pb.BatchCreateOccurrencesRequest) (*pb.BatchCreateOccurrencesResponse, error) {
	log := r.logger.Named("BatchCreateOccurrences")
	log.Debug("received request", zap.Any("BatchCreateOccurrencesRequest", occurrenceRequest))

	//Forward to grafeas to create occurrence
	occurrenceResponse, err := r.grafeasCommon.BatchCreateOccurrences(ctx, &grafeas_proto.BatchCreateOccurrencesRequest{
		Parent:      "projects/rode",
		Occurrences: occurrenceRequest.GetOccurrences(),
	})
	if err != nil {
		log.Error("failed to create occurrences", zap.NamedError("error", err))
		return nil, err
	}

	return &pb.BatchCreateOccurrencesResponse{
		Occurrences: occurrenceResponse.GetOccurrences(),
	}, nil
}

func (r *rodeServer) EvaluatePolicy(ctx context.Context, request *pb.EvaluatePolicyRequest) (*pb.EvaluatePolicyResponse, error) {
	var err error
	log := r.logger.Named("EvaluatePolicy").With(zap.String("policy", request.Policy), zap.String("resource", request.ResourceURI))
	log.Debug("evaluate policy request received")

	// check OPA policy has been loaded
	err = r.opa.InitializePolicy(request.Policy)
	if err != nil {
		log.Error("error checking if policy exists", zap.Error(err))
		return nil, status.Error(codes.Internal, "check if policy exists failed")
	}

	// fetch occurrences from grafeas
	listOccurrencesResponse, err := r.grafeasCommon.ListOccurrences(ctx, &grafeas_proto.ListOccurrencesRequest{Parent: "projects/rode", Filter: fmt.Sprintf(`"resource.uri" == "%s"`, request.ResourceURI)})
	if err != nil {
		log.Error("list occurrences failed", zap.Error(err), zap.String("resource", request.ResourceURI))
		return nil, status.Error(codes.Internal, "list occurrences failed")
	}
	log.Debug("Occurrences found", zap.Any("occurrences", listOccurrencesResponse))

	// json encode occurrences. list occurrences response should not generate error
	input, _ := protojson.Marshal(proto.MessageV2(listOccurrencesResponse))

	// evalute OPA policy
	evaluatePolicyResponse, err := r.opa.EvaluatePolicy(request.Policy, input)
	if err != nil {
		log.Error("evaluate OPA policy failed")
		return nil, status.Error(codes.Internal, "evaluate OPA policy failed")
	}
	log.Debug("Evalute policy result", zap.Any("policy result", evaluatePolicyResponse))

	attestation := &pb.EvaluatePolicyResult{}
	attestation.Created = timestamppb.Now()
	attestation.Pass = evaluatePolicyResponse.Result.Pass
	for _, violation := range evaluatePolicyResponse.Result.Violations {
		attestation.Violations = append(attestation.Violations, &pb.EvaluatePolicyViolation{
			Id:          violation.ID,
			Name:        violation.Name,
			Description: violation.Description,
			Message:     violation.Message,
			Link:        violation.Link,
			Pass:        violation.Pass,
		})
	}

	return &pb.EvaluatePolicyResponse{
		Pass: evaluatePolicyResponse.Result.Pass,
		Result: []*pb.EvaluatePolicyResult{
			attestation,
		},
		Explanation: *evaluatePolicyResponse.Explanation,
	}, nil
}

func (r *rodeServer) ListResources(ctx context.Context, request *pb.ListResourcesRequest) (*pb.ListResourcesResponse, error) {
	log := r.logger.Named("ListResources")
	log.Debug("received request", zap.Any("ListResourcesRequest", request))

	searchQuery := esSearch{
		Collapse: &esCollapse{
			Field: "resource.uri",
		},
	}

	if request.Filter != "" {
		parsedQuery, err := r.filterer.ParseExpression(request.Filter)
		if err != nil {
			log.Error("failed to parse query", zap.Error(err))
			return nil, err
		}

		searchQuery.Query = parsedQuery
	}

	encodedBody, requestJSON := encodeRequest(searchQuery)
	log.Debug("es request payload", zap.Any("payload", requestJSON))
	res, err := r.esClient.Search(
		r.esClient.Search.WithContext(ctx),
		r.esClient.Search.WithIndex(rodeElasticsearchOccurrencesAlias),
		r.esClient.Search.WithBody(encodedBody),
		r.esClient.Search.WithSize(maxPageSize),
	)

	if err != nil {
		return nil, err
	}

	if res.IsError() {
		return nil, fmt.Errorf("error occurred during ES query %v", res)
	}

	var searchResults esSearchResponse
	if err := decodeResponse(res.Body, &searchResults); err != nil {
		return nil, err
	}
	var resources []*grafeas_proto.Resource
	for _, hit := range searchResults.Hits.Hits {
		occurrence := &grafeas_proto.Occurrence{}
		err := protojson.Unmarshal(hit.Source, proto.MessageV2(occurrence))
		if err != nil {
			log.Error("failed to convert", zap.Error(err))
			return nil, err
		}

		resources = append(resources, occurrence.Resource)
	}

	return &pb.ListResourcesResponse{
		Resources:     resources,
		NextPageToken: "",
	}, nil
}

func encodeRequest(body interface{}) (io.Reader, string) {
	b, err := json.Marshal(body)
	if err != nil {
		// we should know that `body` is a serializable struct before invoking `encodeRequest`
		panic(err)
	}

	return bytes.NewReader(b), string(b)
}

func decodeResponse(r io.ReadCloser, i interface{}) error {
	return json.NewDecoder(r).Decode(i)
}

func (r *rodeServer) initialize(ctx context.Context) error {
	log := r.logger.Named("initialize")

	_, err := r.grafeasProjects.GetProject(ctx, &grafeas_project_proto.GetProjectRequest{Name: "projects/rode"})
	if err != nil {
		if status.Code(err) == codes.NotFound {
			_, err := r.grafeasProjects.CreateProject(ctx, &grafeas_project_proto.CreateProjectRequest{Project: &grafeas_project_proto.Project{Name: "projects/rode"}})
			if err != nil {
				log.Error("failed to create rode project", zap.Error(err))
				return err
			}
			log.Info("created rode project")
		} else {
			log.Error("error checking if rode project exists", zap.Error(err))
			return err
		}
	}
	// Create an index for policy storage
	r.esClient.Indices.Create(rodeElasticsearchPoliciesIndex)

	return nil
}

func (r *rodeServer) ListOccurrences(ctx context.Context, occurrenceRequest *pb.ListOccurrencesRequest) (*pb.ListOccurrencesResponse, error) {
	log := r.logger.Named("ListOccurrences")
	log.Debug("received request", zap.Any("ListOccurrencesRequest", occurrenceRequest))

	requestedFilter := occurrenceRequest.Filter

	listOccurrencesResponse, err := r.grafeasCommon.ListOccurrences(ctx, &grafeas_proto.ListOccurrencesRequest{Parent: "projects/rode", Filter: requestedFilter})
	if err != nil {
		log.Error("list occurrences failed", zap.Error(err), zap.String("filter", occurrenceRequest.Filter))
		return nil, status.Error(codes.Internal, "list occurrences failed")
	}
	return &pb.ListOccurrencesResponse{
		Occurrences:   listOccurrencesResponse.GetOccurrences(),
		NextPageToken: "",
	}, nil
}

func (r *rodeServer) ValidatePolicy(ctx context.Context, policy *pb.ValidatePolicyRequest) (*pb.ValidatePolicyResponse, error) {
	log := r.logger.Named("ValidatePolicy")

	if len(policy.Policy) == 0 {
		return nil, createError(log, "empty policy passed in", nil)
	}

	// Generate the AST
	mod, err := ast.ParseModule("validate_module", string(policy.Policy))
	if err != nil {
		log.Debug("failed to parse the policy", zap.Any("policy", err))
		message := &pb.ValidatePolicyResponse{
			Policy:  policy.Policy,
			Compile: false,
			Errors:  []string{err.Error()},
		}
		s, _ := status.New(codes.InvalidArgument, "failed to parse the policy").WithDetails(message)
		return message, s.Err()
	}

	// Create a new compiler instance and compile the module
	c := ast.NewCompiler()

	mods := map[string]*ast.Module{
		"validate_module": mod,
	}

	if c.Compile(mods); c.Failed() {
		log.Debug("compilation error", zap.Any("payload", c.Errors))
		length := len(c.Errors)
		errorsList := make([]string, length)

		for i := range c.Errors {
			errorsList = append(errorsList, c.Errors[i].Error())
		}

		message := &pb.ValidatePolicyResponse{
			Policy:  policy.Policy,
			Compile: false,
			Errors:  errorsList,
		}
		s, _ := status.New(codes.InvalidArgument, "failed to compile the policy").WithDetails(message)
		return message, s.Err()

	}
	log.Debug("compilation successful")

	return &pb.ValidatePolicyResponse{
		Policy:  policy.Policy,
		Compile: true,
		Errors:  nil,
	}, nil
}

func (r *rodeServer) CreatePolicy(ctx context.Context, policyEntity *pb.PolicyEntity) (*pb.Policy, error) {
	// TODO maybe check if it already exists (if we think a unique name is required)

	log := r.logger.Named("CreatePolicy")
	// Name field is a requirement
	if len(policyEntity.Name) == 0 {
		return nil, status.Errorf(codes.InvalidArgument, "policy name not provided")
	}

	// CheckPolicy before writing to elastic
	result, err := r.ValidatePolicy(ctx, &pb.ValidatePolicyRequest{Policy: policyEntity.RegoContent})
	if (err != nil) || !result.Compile {
		message := &pb.ValidatePolicyResponse{
			Policy:  policyEntity.RegoContent,
			Compile: false,
			Errors:  result.Errors,
		}
		s, _ := status.New(codes.InvalidArgument, "failed to compile the provided policy").WithDetails(message)
		return nil, s.Err()
	}

	policy := &pb.Policy{
		Id:     uuid.New().String(),
		Policy: policyEntity,
	}
	str, err := protojson.MarshalOptions{EmitUnpopulated: true}.Marshal(proto.MessageV2(policy))
	if err != nil {
		return nil, createError(log, fmt.Sprintf("error marshalling %T to json", policy), err)
	}
	res, err := r.esClient.Index(
		rodeElasticsearchPoliciesIndex,
		bytes.NewReader(str),
		r.esClient.Index.WithContext(ctx),
	)

	if err != nil {
		return nil, createError(log, "error sending request to elasticsearch", err)
	}

	if res.IsError() {
		return nil, createError(log, "error indexing document in elasticsearch", nil, zap.String("response", res.String()), zap.Int("status", res.StatusCode))
	}
	return policy, nil
}

func (r *rodeServer) GetPolicy(ctx context.Context, getPolicyRequest *pb.GetPolicyRequest) (*pb.Policy, error) {
	log := r.logger.Named("GetPolicy")

	search := &esSearch{
		Query: &filtering.Query{
			Term: &filtering.Term{
				"id.keyword": getPolicyRequest.Id,
			},
		},
	}

	policy := &pb.Policy{}
<<<<<<< HEAD
=======
	encodedBody, requestJson := encodeRequest(search)
	res, err := r.esClient.Search(
		r.esClient.Search.WithContext(ctx),
		r.esClient.Search.WithIndex(rodeElasticsearchPoliciesIndex),
		r.esClient.Search.WithBody(encodedBody),
		r.esClient.Search.WithSize(maxPageSize),
	)
	log = log.With(zap.String("request", requestJson))
>>>>>>> 303e268c

	_, err := r.genericGet(ctx, log, search, rodeElasticsearchPoliciesIndex, policy)
	if err != nil {
		return nil, err
	}

	return policy, nil

}

func (r *rodeServer) DeletePolicy(ctx context.Context, deletePolicyRequest *pb.DeletePolicyRequest) (*emptypb.Empty, error) {
	log := r.logger.Named("DeletePolicy")

	search := &esSearch{
		Query: &filtering.Query{
			Term: &filtering.Term{
				"id.keyword": deletePolicyRequest.Id,
			},
		},
	}

	encodedBody, requestJSON := encodeRequest(search)
	log.Debug("es request payload", zap.Any("payload", requestJSON))

	res, err := r.esClient.DeleteByQuery(
		[]string{rodeElasticsearchPoliciesIndex},
		encodedBody,
		r.esClient.DeleteByQuery.WithContext(ctx),
	)
	if err != nil {
		return nil, createError(log, "error sending request to elasticsearch", err)
	}
	if res.IsError() {
		return nil, createError(log, "received unexpected response from elasticsearch", nil)
	}

	var deletedResults esDeleteResponse
	if err = decodeResponse(res.Body, &deletedResults); err != nil {
		return nil, createError(log, "error unmarshalling elasticsearch response", err)
	}

	if deletedResults.Deleted == 0 {
		return nil, createError(log, "elasticsearch returned zero deleted documents", nil, zap.Any("response", deletedResults))
	}

	return &emptypb.Empty{}, nil
}

func (r *rodeServer) ListPolicies(ctx context.Context, listPoliciesRequest *pb.ListPoliciesRequest) (*pb.ListPoliciesResponse, error) {
	log := r.logger.Named("List Policies")

<<<<<<< HEAD
	body := &esSearch{}
	if listPoliciesRequest.Filter != "" {
		log = log.With(zap.String("filter", listPoliciesRequest.Filter))
		filterQuery, err := r.filterer.ParseExpression(listPoliciesRequest.Filter)
		if err != nil {
			return nil, createError(log, "error while parsing filter expression", err)
		}

		body.Query = filterQuery
	}
	encodedBody, requestJson := esutil.EncodeRequest(body)
	log = log.With(zap.String("request", requestJson))
	log.Debug("performing search")
=======
	// filtering logic here
>>>>>>> 303e268c

	var policies []*pb.Policy
	res, err := r.esClient.Search(
		r.esClient.Search.WithContext(ctx),
		r.esClient.Search.WithIndex(rodeElasticsearchPoliciesIndex),
<<<<<<< HEAD
		r.esClient.Search.WithBody(encodedBody),
=======
>>>>>>> 303e268c
		r.esClient.Search.WithSize(maxPageSize),
	)

	if err != nil {
		return nil, createError(log, "error sending request to elasticsearch", err)
	}
	if res.IsError() {
		return nil, createError(log, "error searching elasticsearch for document", nil, zap.String("response", res.String()), zap.Int("status", res.StatusCode))
	}

	var searchResults esSearchResponse
	if err := decodeResponse(res.Body, &searchResults); err != nil {
		return nil, createError(log, "error unmarshalling elasticsearch response", err)
	}

	if searchResults.Hits.Total.Value == 0 {
		log.Debug("document not found", zap.Any("search", "filter replace here"))
		return &pb.ListPoliciesResponse{}, nil
	}

	for _, hit := range searchResults.Hits.Hits {
		hitLogger := log.With(zap.String("policy raw", string(hit.Source)))

		policy := &pb.Policy{}
		err := protojson.Unmarshal(hit.Source, proto.MessageV2(policy))
		if err != nil {
			log.Error("failed to convert _doc to policy", zap.Error(err))
			return nil, createError(hitLogger, "error converting _doc to policy", err)
		}

		hitLogger.Debug("policy hit", zap.Any("policy", policy))

		policies = append(policies, policy)
	}

	return &pb.ListPoliciesResponse{Policies: policies}, nil
}

// UpdatePolicy will update only the fields provided by the user
func (r *rodeServer) UpdatePolicy(ctx context.Context, updatePolicyRequest *pb.UpdatePolicyRequest) (*pb.Policy, error) {
	log := r.logger.Named("Update Policy")

	// check if the policy exists
	search := &esSearch{
		Query: &filtering.Query{
			Term: &filtering.Term{
				"id.keyword": updatePolicyRequest.Id,
			},
		},
	}

	policy := &pb.Policy{}
	targetDocumentID, err := r.genericGet(ctx, log, search, rodeElasticsearchPoliciesIndex, policy)
	if err != nil {
		return nil, err
	}

	log.Debug("field masks", zap.Any("response", updatePolicyRequest.UpdateMask.Paths))
	// if one of the fields being updated is the rego policy, revalidate the policy
	if contains(updatePolicyRequest.UpdateMask.Paths, "regoContent") {
		_, err = r.ValidatePolicy(ctx, &pb.ValidatePolicyRequest{Policy: updatePolicyRequest.Policy.RegoContent})
	}
	if err != nil {
		return nil, err
	}

	m, err := fieldmask_utils.MaskFromPaths(updatePolicyRequest.UpdateMask.Paths, generator.CamelCase)
	if err != nil {
		log.Info("errors while mapping masks", zap.Any("errors", err))
		return policy, err
	}
	fieldmask_utils.StructToStruct(m, updatePolicyRequest.Policy, policy.Policy)

	str, err := protojson.MarshalOptions{EmitUnpopulated: true}.Marshal(proto.MessageV2(policy))
	if err != nil {
		return nil, createError(log, fmt.Sprintf("error marshalling %T to json", policy), err)
	}

	res, err := r.esClient.Index(
		rodeElasticsearchPoliciesIndex,
		bytes.NewReader(str),
		r.esClient.Index.WithDocumentID(targetDocumentID),
		r.esClient.Index.WithContext(ctx),
	)
	if err != nil {
		return nil, createError(log, "error sending request to elasticsearch", err)
	}

	if res.IsError() {
		return nil, createError(log, "error indexing document in elasticsearch", nil, zap.String("response", res.String()), zap.Int("status", res.StatusCode))
	}

	return policy, nil
}

func (r *rodeServer) genericGet(ctx context.Context, log *zap.Logger, search *esSearch, index string, protoMessage interface{}) (string, error) {
	encodedBody, requestJson := esutil.EncodeRequest(search)
	log = log.With(zap.String("request", requestJson))

	res, err := r.esClient.Search(
		r.esClient.Search.WithContext(ctx),
		r.esClient.Search.WithIndex(index),
		r.esClient.Search.WithBody(encodedBody),
	)
	if err != nil {
		return "", createError(log, "error sending request to elasticsearch", err)
	}
	if res.IsError() {
		return "", createError(log, "error searching elasticsearch for document", nil, zap.String("response", res.String()), zap.Int("status", res.StatusCode))
	}

	var searchResults esSearchResponse
	if err := esutil.DecodeResponse(res.Body, &searchResults); err != nil {
		return "", createError(log, "error unmarshalling elasticsearch response", err)
	}

	if searchResults.Hits.Total.Value == 0 {
		log.Debug("document not found", zap.Any("search", search))
		return "", status.Error(codes.NotFound, fmt.Sprintf("%T not found", protoMessage))
	}

	return searchResults.Hits.Hits[0].ID, protojson.Unmarshal(searchResults.Hits.Hits[0].Source, proto.MessageV2(protoMessage))
}

// createError is a helper function that allows you to easily log an error and return a gRPC formatted error.
func createError(log *zap.Logger, message string, err error, fields ...zap.Field) error {
	if err == nil {
		log.Error(message, fields...)
		return status.Errorf(codes.Internal, "%s", message)
	}

	log.Error(message, append(fields, zap.Error(err))...)
	return status.Errorf(codes.Internal, "%s: %s", message, err)
}

type esDeleteResponse struct {
	Deleted int `json:"deleted"`
}

type esIndexDocResponse struct {
	Id      string           `json:"_id"`
	Result  string           `json:"result"`
	Version int              `json:"_version"`
	Status  int              `json:"status"`
	Error   *esIndexDocError `json:"error,omitempty"`
}

type esIndexDocError struct {
	Type   string `json:"type"`
	Reason string `json:"reason"`
}

// contains returns a boolean describing whether or not a string slice contains a particular string
func contains(s []string, e string) bool {
	for _, a := range s {
		if a == e {
			return true
		}
	}
	return false
}<|MERGE_RESOLUTION|>--- conflicted
+++ resolved
@@ -32,10 +32,7 @@
 	grafeas_project_proto "github.com/rode/rode/protodeps/grafeas/proto/v1beta1/project_go_proto"
 
 	"github.com/golang/protobuf/proto"
-<<<<<<< HEAD
 	fieldmask_utils "github.com/mennanov/fieldmask-utils"
-=======
->>>>>>> 303e268c
 	"github.com/open-policy-agent/opa/ast"
 	"go.uber.org/zap"
 	"google.golang.org/grpc/codes"
@@ -382,17 +379,6 @@
 	}
 
 	policy := &pb.Policy{}
-<<<<<<< HEAD
-=======
-	encodedBody, requestJson := encodeRequest(search)
-	res, err := r.esClient.Search(
-		r.esClient.Search.WithContext(ctx),
-		r.esClient.Search.WithIndex(rodeElasticsearchPoliciesIndex),
-		r.esClient.Search.WithBody(encodedBody),
-		r.esClient.Search.WithSize(maxPageSize),
-	)
-	log = log.With(zap.String("request", requestJson))
->>>>>>> 303e268c
 
 	_, err := r.genericGet(ctx, log, search, rodeElasticsearchPoliciesIndex, policy)
 	if err != nil {
@@ -444,7 +430,6 @@
 func (r *rodeServer) ListPolicies(ctx context.Context, listPoliciesRequest *pb.ListPoliciesRequest) (*pb.ListPoliciesResponse, error) {
 	log := r.logger.Named("List Policies")
 
-<<<<<<< HEAD
 	body := &esSearch{}
 	if listPoliciesRequest.Filter != "" {
 		log = log.With(zap.String("filter", listPoliciesRequest.Filter))
@@ -458,18 +443,12 @@
 	encodedBody, requestJson := esutil.EncodeRequest(body)
 	log = log.With(zap.String("request", requestJson))
 	log.Debug("performing search")
-=======
-	// filtering logic here
->>>>>>> 303e268c
 
 	var policies []*pb.Policy
 	res, err := r.esClient.Search(
 		r.esClient.Search.WithContext(ctx),
 		r.esClient.Search.WithIndex(rodeElasticsearchPoliciesIndex),
-<<<<<<< HEAD
 		r.esClient.Search.WithBody(encodedBody),
-=======
->>>>>>> 303e268c
 		r.esClient.Search.WithSize(maxPageSize),
 	)
 

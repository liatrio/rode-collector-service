--- conflicted
+++ resolved
@@ -828,7 +828,6 @@
 				validatePolicyRequest = &pb.ValidatePolicyRequest{Policy: uncompilablePolicy}
 				validatePolicyResponse, err = rodeServer.ValidatePolicy(context.Background(), validatePolicyRequest)
 			})
-<<<<<<< HEAD
 
 			It("should throw an error", func() {
 				Expect(err).To(HaveOccurred())
@@ -966,8 +965,6 @@
 			})
 
 		})
-=======
->>>>>>> 303e268c
 
 			It("should throw an error", func() {
 				Expect(err).To(HaveOccurred())
